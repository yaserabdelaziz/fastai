--- conflicted
+++ resolved
@@ -440,13 +440,8 @@
     if tfms is None: tfms=[]
     elif not isinstance(tfms, collections.Iterable): tfms=[tfms]
     scale = [RandomScale(sz, max_zoom, tfm_y=tfm_y) if max_zoom is not None else Scale(sz, tfm_y)]
-<<<<<<< HEAD
-    if pad: scale.append(AddPadding(pad))
+    if pad: scale.append(AddPadding(pad, mode=pad_mode))
     #if (max_zoom is not None or pad!=0) and crop_type is None: crop_type = CropType.RANDOM
-=======
-    if pad: scale.append(AddPadding(pad, mode=pad_mode))
-    if (max_zoom is not None or pad!=0) and crop_type is None: crop_type = CropType.RANDOM
->>>>>>> 6d0e116a
     return Transforms(sz, scale + tfms, normalizer, denorm, crop_type, tfm_y)
 
 def noop(x): return x
@@ -459,11 +454,8 @@
 inception_stats = ([0.5, 0.5, 0.5], [0.5, 0.5, 0.5])
 inception_models = (inception_4, inceptionresnet_2)
 
-<<<<<<< HEAD
-def tfms_from_stats(stats, sz, aug_tfms=None, max_zoom=None, pad=0, crop_type=CropType.RANDOM, tfm_y=None):
-=======
-def tfms_from_stats(stats, sz, aug_tfms=None, max_zoom=None, pad=0, crop_type=None, tfm_y=None, pad_mode=cv2.BORDER_REFLECT):
->>>>>>> 6d0e116a
+def tfms_from_stats(stats, sz, aug_tfms=None, max_zoom=None, pad=0, crop_type=CropType.RANDOM, tfm_y=None,
+        pad_mode=cv2.BORDER_REFLECT):
     if aug_tfms is None: aug_tfms=[]
     tfm_norm = Normalize(*stats)
     tfm_denorm = Denormalize(*stats)
@@ -474,10 +466,7 @@
     return trn_tfm, val_tfm
 
 
-<<<<<<< HEAD
-def tfms_from_model(f_model, sz, aug_tfms=None, max_zoom=None, pad=0, crop_type=CropType.RANDOM, tfm_y=None):
-=======
-def tfms_from_model(f_model, sz, aug_tfms=None, max_zoom=None, pad=0, crop_type=None, tfm_y=None, pad_mode=cv2.BORDER_REFLECT):
->>>>>>> 6d0e116a
+def tfms_from_model(f_model, sz, aug_tfms=None, max_zoom=None, pad=0, crop_type=CropType.RANDOM, tfm_y=None,
+        pad_mode=cv2.BORDER_REFLECT):
     stats = inception_stats if f_model in inception_models else imagenet_stats
     return tfms_from_stats(stats, sz, aug_tfms, max_zoom=max_zoom, pad=pad, crop_type=crop_type, tfm_y=tfm_y, pad_mode=pad_mode)
