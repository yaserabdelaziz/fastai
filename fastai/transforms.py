--- conflicted
+++ resolved
@@ -318,22 +318,9 @@
         self.sz,self.max_zoom,self.p,self.sz_y = sz,max_zoom,p,sz_y
 
     def set_state(self):
-<<<<<<< HEAD
-        self.new_sz = self.sz
-        if random.random()<self.p:
-            max_z = self.max_zoom
-            min_z = 1.
-            if isinstance(self.max_zoom, tuple):
-                min_z = self.max_zoom[0]
-                max_z = self.max_zoom[1]
-            self.mult = random.uniform(min_z, max_z)
-            self.new_sz = int(self.mult*self.sz)
-            if self.sz_y is not None: self.new_sz_y = int(self.mult*self.sz_y)
-=======
         self.store.mult = random.uniform(1., self.max_zoom) if random.random()<self.p else 1
         self.store.new_sz = int(self.store.mult*self.sz)
         if self.sz_y is not None: self.store.new_sz_y = int(self.store.mult*self.sz_y)
->>>>>>> dbac84c5
 
     def do_transform(self, x, is_y):
         if is_y: return scale_min(x, self.store.new_sz_y, cv2.INTER_NEAREST)
