--- conflicted
+++ resolved
@@ -1,11 +1,8 @@
 from .torch_core import *
 from .basic_data import *
 
-<<<<<<< HEAD
+
 __all__ = ['ItemList', 'CategoryList', 'MultiCategoryList', 'LabelList', 'ItemLists', 'get_files', 
-=======
-__all__ = ['ItemList', 'CategoryList', 'MultiCategoryList', 'LabelList', 'ItemLists', 'get_files', 'create_sdata',
->>>>>>> 1b331790
            'PreProcessor', 'LabelLists']
 
 def _decode(df):
@@ -34,7 +31,6 @@
     return [o for o in Path(c).glob('**/*' if recurse else '*')
             if not o.name.startswith('.') and not o.is_dir()
             and (extensions is None or (o.suffix.lower() in extensions))]
-<<<<<<< HEAD
 
 class PreProcessor():
     def process_one(self, item):      return item
@@ -147,7 +143,6 @@
         cut = int(valid_pct * len(self))
         return self.split_by_idx(rand_idx[:cut])
 
-=======
 
 class PreProcessor():
     def process_one(self, item):      return item
@@ -202,65 +197,6 @@
         return cls(get_files(path, extensions, recurse=recurse), path=path, **kwargs)
 
     @classmethod
-    def from_df(cls, df:DataFrame, path:PathOrStr='.', col:IntsOrStrs=0, **kwargs)->'ItemList':
-        "Get the list of inputs in the `col` of `path/csv_name`."
-        inputs = df.iloc[:,df_names_to_idx(col, df)]
-        res = cls(items=_maybe_squeeze(inputs.values), path=path, xtra = df, **kwargs)
-        return res
-
-    @classmethod
-    def from_csv(cls, path:PathOrStr, csv_name:str, col:IntsOrStrs=0, header:str='infer', **kwargs)->'ItemList':
-        "Get the list of inputs in the `col`of `path/csv_name`."
-        df = pd.read_csv(path/csv_name, header=header)
-        return cls.from_df(df, path=path, col=col, **kwargs)
-
-    #Not adapted
-    @classmethod
-    def from_csvs(cls, path:PathOrStr, csv_fnames:Collection[PathOrStr], input_cols:IntsOrStrs=0, label_cols:IntsOrStrs=1,
-                  header:str='infer', **kwargs)->'LabelList':
-        "Create in `path` by reading `input_cols` and `label_cols` in csvs in `path/csv_names` opened with `header`."
-        return cls(np.concatenate([cls.from_csv(path, fname, input_cols, label_cols).items for fname in csv_fnames]), path)
-
-    def filter_by_func(self, func:Callable)->'ItemList':
-        self.items = array([o for o in self.items if func(o)])
-        return self
-
-    def filter_by_folder(self, include=None, exclude=None):
-        include,exclude = listify(include),listify(exclude)
-        def _inner(o):
-            n = o.relative_to(self.path).parts[0]
-            if include and not n in include: return False
-            if exclude and     n in exclude: return False
-            return True
-        return self.filter_by_func(_inner)
-
-    def split_by_list(self, train, valid):
-        return self._split(self.path, train, valid)
-
-    def split_by_idxs(self, train_idx, valid_idx):
-        return self.split_by_list(self[train_idx], self[valid_idx])
-
-    def split_by_idx(self, valid_idx:Collection[int])->'ItemLists':
-        "Split the data according to the indexes in `valid_idx`."
-        train_idx = [i for i in range_of(self.items) if i not in valid_idx]
-        return self.split_by_idxs(train_idx, valid_idx)
-
-    def _get_by_folder(self, name):
-        return [i for i in range_of(self)
-                if self.items[i].relative_to(self.path).parts[0] == name]
-
-    def split_by_folder(self, train:str='train', valid:str='valid')->'ItemLists':
-        "Split the data depending on the folder (`train` or `valid`) in which the filenames are."
-        return self.split_by_idxs(self._get_by_folder(train), self._get_by_folder(valid))
-
-    def random_split_by_pct(self, valid_pct:float=0.2, seed:int=None)->'ItemLists':
-        "Split the items randomly by putting `valid_pct` in the validation set."
-        if seed is not None: np.random.seed(seed)
-        rand_idx = np.random.permutation(range_of(self))
-        cut = int(valid_pct * len(self))
-        return self.split_by_idx(rand_idx[:cut])
-
->>>>>>> 1b331790
     def split_by_valid_func(self, func:Callable)->'ItemLists':
         "Split the data by result of `func` (which returns `True` for validation set)"
         valid_idx = [i for i,o in enumerate(self.items) if func(o)]
@@ -277,14 +213,9 @@
         valid_names = loadtxt_str(self.path/fname)
         return self.split_by_files(valid_names)
 
-<<<<<<< HEAD
     def split_from_df(self, col:IntsOrStrs=2):
         "Split the data from the `col` in the dataframe in `self.xtra`."
         valid_idx = np.where(self.xtra.iloc[:,df_names_to_idx(col, self.xtra)])[0]
-=======
-    def split_from_df(self, cols:IntsOrStrs=2):
-        valid_idx = np.where(self.xtra.iloc[:,df_names_to_idx(cols, self.xtra)])[0]
->>>>>>> 1b331790
         return self.split_by_idx(valid_idx)
 
     def label_cls(self, labels, lc=None):
@@ -296,27 +227,17 @@
         return self.__class__
 
     def label_from_list(self, labels:Iterator, label_cls:Callable=None, template:Callable=None, **kwargs)->'LabelList':
-<<<<<<< HEAD
         "Label `self.items` with `labels` using `label_cls` and optionally `template`."
-=======
->>>>>>> 1b331790
         labels = array(labels, dtype=object)
         label_cls = self.label_cls(labels, label_cls)
         y_bld = label_cls if template is None else template.new
         y = y_bld(labels, **kwargs)
         filt = array([o is None for o in y])
-<<<<<<< HEAD
         if filt.sum()<len(labels): self,labels = self[~filt],labels[~filt]
         return self._label_list(x=self, y=y_bld(labels, **kwargs))
 
     def label_from_df(self, cols:IntsOrStrs=1, sep=None, **kwargs):
         "Label `self.items` from the values in `cols` in `self.xtra`. If `sep` is passed, will split the labels accordingly."
-=======
-        if filt.sum()>0: self,labels = self[~filt],labels[~filt]
-        return self._label_list(x=self, y=y_bld(labels, **kwargs))
-
-    def label_from_df(self, cols:IntsOrStrs=1, sep=None, **kwargs):
->>>>>>> 1b331790
         labels = _maybe_squeeze(self.xtra.iloc[:,df_names_to_idx(cols, self.xtra)])
         label_cls = None if sep is None else MultiCategoryList
         return self.label_from_list(labels, label_cls=label_cls, sep=sep, **kwargs)
@@ -433,7 +354,6 @@
     def process(self):
         xp,yp = self.get_processors()
         for ds in self.lists: ds.process(xp, yp)
-<<<<<<< HEAD
         return self
 
     def databunch(self, path:PathOrStr=None, **kwargs)->'ImageDataBunch':
@@ -509,87 +429,4 @@
         "Set the `tfms` and `` tfm_y` value to be applied to the inputs and targets."
         self.tfms,self.tfmargs = tfms,kwargs
         if tfm_y is not None: self.tfm_y=tfm_y
-        return self
-=======
-        return self
-
-    def databunch(self, path:PathOrStr=None, **kwargs)->'ImageDataBunch':
-        "Create an `ImageDataBunch` from self, `path` will override `self.path`, `kwargs` are passed to `ImageDataBunch.create`."
-        path = Path(ifnone(path, self.path))
-        return self.x._bunch.create(self.train, self.valid, test_ds=self.test, path=path, **kwargs)
-
-    def add_test(self, items:Iterator, label:Any=None):
-        "Add test set containing items from `items` and an arbitrary `label`"
-        # if no label passed, use label of first training item
-        if label is None: label = str(self.train[0][1])
-        labels = [label for _ in range_of(self.valid)]
-        if isinstance(items, ItemList): self.test = self.valid.new(items.items, labels, xtra=items.xtra)
-        else: self.test = self.valid.new(items, labels)
-        return self
-
-    def add_test_folder(self, test_folder:str='test', label:Any=None):
-        "Add test set containing items from folder `test_folder` and an arbitrary `label`."
-        items = self.x.__class__.from_folder(self.path/test_folder)
-        return self.add_test(items.items, label=label)
-
-class LabelList(Dataset):
-    "A list of inputs and labels. Contain methods to split it in `ItemLists`."
-    def __init__(self, x:ItemList, y:ItemList, tfms:TfmList=None, tfm_y:bool=False, **kwargs):
-        self.x,self.y,self.tfm_y = x,y,tfm_y
-        self.y.x = x
-        self.item=None
-        self.transform(tfms, **kwargs)
-
-    def __len__(self)->int: return len(self.x) if self.item is None else 1
-    def set_item(self,item): self.item = self.x.process_one(item)
-    def clear_item(self): self.item = None
-    def __repr__(self)->str: return f'{self.__class__.__name__}\ny: {self.y}\nx: {self.x}'
-    def predict(self, res): return self.y.predict(res)
-
-    @property
-    def c(self): return self.y.c
-
-    def new(self, x, y, **kwargs)->'LabelList':
-        if isinstance(x, ItemList):
-            return self.__class__(x, y, tfms=self.tfms, tfm_y=self.tfm_y, **self.tfmargs)
-        else:
-            return self.new(self.x.new(x, **kwargs), self.y.new(y, **kwargs)).process()
-
-    def __getattr__(self,k:str)->Any:
-        res = getattr(self.x, k, None)
-        return res if res is not None else getattr(self.y, k)
-
-    def __getitem__(self,idxs:Union[int,np.ndarray])->'LabelList':
-        if isinstance(try_int(idxs), int):
-            if self.item is None: x,y = self.x[idxs],self.y[idxs]
-            else:                 x,y = self.item   ,0
-            if self.tfms:
-                x = x.apply_tfms(self.tfms, **self.tfmargs)
-                if self.tfm_y and self.item is None:
-                    y = y.apply_tfms(self.tfms, **{**self.tfmargs, 'do_resolve':False})
-            return x,y
-        else: return self.new(self.x[idxs], self.y[idxs])
-
-    def process(self, xp=None, yp=None):
-        self.x.process(xp)
-        self.y.process(yp)
-        return self
-
-    @classmethod
-    def from_lists(cls, path:PathOrStr, inputs, labels)->'LabelList':
-        "Create a `LabelDataset` in `path` with `inputs` and `labels`."
-        inputs,labels = np.array(inputs),np.array(labels)
-        return cls(np.concatenate([inputs[:,None], labels[:,None]], 1), path)
-
-    def transform(self, tfms:TfmList, tfm_y:bool=None, **kwargs):
-        self.tfms,self.tfmargs = tfms,kwargs
-        if tfm_y is not None: self.tfm_y=tfm_y
-        return self
-
-def create_sdata(sdata_cls, path:PathOrStr, train_x:Collection, train_y:Collection, valid_x:Collection,
-                 valid_y:Collection, test_x:Collection=None):
-    train = LabelList.from_lists(path, train_x, train_y)
-    valid = LabelList.from_lists(path, valid_x, valid_y)
-    test = ItemList(test_x, path).label_const(0) if test_x is not None else None
-    return ItemLists(path, train, valid, test)
->>>>>>> 1b331790
+        return self