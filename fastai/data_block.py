--- conflicted
+++ resolved
@@ -37,12 +37,7 @@
     def process(self, ds:Collection):        ds.items = array([self.process_one(item) for item in ds.items])
 
 class ItemList():
-<<<<<<< HEAD
     _bunch,_processor,_label_cls = DataBunch,None,None
-=======
-    _bunch = DataBunch
-    _processor = None
->>>>>>> 70175127
 
     "A collection of items with `__len__` and `__getitem__` with `ndarray` indexing semantics."
     def __init__(self, items:Iterator, path:PathOrStr='.',
@@ -75,7 +70,7 @@
     def predict(self, res):
         "Called at the end of `Learn.predict`; override for optional post-processing"
         return res
-    
+
     def reconstruct(self, t:Tensor, x:Tensor=None):
         "Reconstuct one of the underlying item for its data `t`."
         return self[0].reconstruct(t,x) if has_arg(self[0].reconstruct, 'x') else self[0].reconstruct(t)
@@ -236,7 +231,7 @@
     def __init__(self, items:Iterator, classes:Collection=None,**kwargs):
         self.classes=classes
         super().__init__(items, **kwargs)
-        
+
     @property
     def c(self): return len(self.classes)
 
@@ -258,7 +253,7 @@
     def predict(self, res):
         pred_max = res[0].argmax()
         return self.classes[pred_max],pred_max,res[0]
-    
+
     def reconstruct(self, t):
         return self._item_cls(t, self.classes[t])
 
@@ -282,7 +277,7 @@
         o = self.items[i]
         if o is None: return None
         return self._item_cls(one_hot(o, self.c), [self.classes[p] for p in o], o)
-    
+
     def reconstruct(self, t):
         o = [i for i in range(self.c) if t[i] == 1.]
         return self._item_cls(t, [self.classes[p] for p in o], o)
