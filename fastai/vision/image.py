--- conflicted
+++ resolved
@@ -203,14 +203,9 @@
         return self.px
 
     def show(self, ax:plt.Axes=None, figsize:tuple=(3,3), title:Optional[str]=None, hide_axis:bool=True,
-<<<<<<< HEAD
-              cmap:str='viridis', y:Any=None, **kwargs):
-        "Show the `Image` on `ax`."
-=======
               cmap:str=None, y:Any=None, **kwargs):
         "Show image on `ax` with `title`, using `cmap` if single-channel, overlaid with optional `y`"
         cmap = ifnone(cmap, defaults.cmap)
->>>>>>> 064cbfb9
         ax = show_image(self, ax=ax, hide_axis=hide_axis, cmap=cmap, figsize=figsize)
         if y is not None: y.show(ax=ax, **kwargs)
         if title is not None: ax.set_title(title)
