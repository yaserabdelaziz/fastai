"`Learner` support for computer vision"
from ..torch_core import *
from ..basic_train import *
from ..basic_data import *
from .image import *
from . import models
from ..callback import *
from ..layers import *

__all__ = ['ConvLearner', 'create_body', 'create_head', 'num_features', 'ClassificationInterpretation']

def create_body(model:Model, cut:Optional[int]=None, body_fn:Callable[[Model],Model]=None):
    "Cut off the body of a typically pretrained `model` at `cut` or as specified by `body_fn`."
    return (nn.Sequential(*list(model.children())[:cut]) if cut
            else body_fn(model) if body_fn else model)

def num_features(m:Model)->int:
    "Return the number of output features for a `model`."
    for l in reversed(flatten_model(m)):
        if hasattr(l, 'num_features'): return l.num_features

def create_head(nf:int, nc:int, lin_ftrs:Optional[Collection[int]]=None, ps:Floats=0.5):
    """Model head that takes `nf` features, runs through `lin_ftrs`, and about `nc` classes.
    :param ps: dropout, can be a single float or a list for each layer."""
    lin_ftrs = [nf, 512, nc] if lin_ftrs is None else [nf] + lin_ftrs + [nc]
    ps = listify(ps)
    if len(ps)==1: ps = [ps[0]/2] * (len(lin_ftrs)-2) + ps
    actns = [nn.ReLU(inplace=True)] * (len(lin_ftrs)-2) + [None]
    layers = [AdaptiveConcatPool2d(), Flatten()]
    for ni,no,p,actn in zip(lin_ftrs[:-1],lin_ftrs[1:],ps,actns):
        layers += bn_drop_lin(ni,no,True,p,actn)
    return nn.Sequential(*layers)

# By default split models between first and second layer
def _default_split(m:Model): return (m[1],)
# Split a resnet style model
def _resnet_split(m:Model): return (m[0][6],m[1])

_default_meta = {'cut':-1, 'split':_default_split}
_resnet_meta  = {'cut':-2, 'split':_resnet_split }

model_meta = {
    models.resnet18 :{**_resnet_meta}, models.resnet34: {**_resnet_meta},
    models.resnet50 :{**_resnet_meta}, models.resnet101:{**_resnet_meta},
    models.resnet152:{**_resnet_meta}}

class ConvLearner(Learner):
    "Build convnet style learners."
    def __init__(self, data:DataBunch, arch:Callable, cut:Union[int,Callable]=None, pretrained:bool=True,
                 lin_ftrs:Optional[Collection[int]]=None, ps:Floats=0.5,
                 custom_head:Optional[nn.Module]=None, split_on:Optional[SplitFuncOrIdxList]=None, **kwargs:Any)->None:
        meta = model_meta.get(arch, _default_meta)
        torch.backends.cudnn.benchmark = True
        body = create_body(arch(pretrained), ifnone(cut,meta['cut']))
        nf = num_features(body) * 2
        head = custom_head or create_head(nf, data.c, lin_ftrs, ps)
        model = nn.Sequential(body, head)
        super().__init__(data, model, **kwargs)
        self.split(ifnone(split_on,meta['split']))
        if pretrained: self.freeze()
        apply_init(model[1], nn.init.kaiming_normal_)

class ClassificationInterpretation():
    "Interpretation methods for classification models."
    def __init__(self, data:DataBunch, y_pred:Tensor, y_true:Tensor,
                 loss_class:type=nn.CrossEntropyLoss, sigmoid:bool=True):
        self.data,self.y_pred,self.y_true,self.loss_class = data,y_pred,y_true,loss_class
        self.losses = calc_loss(y_pred, y_true, loss_class=loss_class)
        self.probs = y_pred.sigmoid() if sigmoid else y_pred
        self.pred_class = self.probs.argmax(dim=1)

    @classmethod
    def from_learner(cls, learn:Learner, loss_class:type=nn.CrossEntropyLoss, sigmoid:bool=True, tta=False):
        "Factory method to create from a Learner."
        preds = learn.TTA() if tta else learn.get_preds()
        return cls(learn.data, *preds, loss_class=loss_class, sigmoid=sigmoid)

    def top_losses(self, k, largest=True):
        "`k` largest(/smallest) losses."
        return self.losses.topk(k, largest=largest)

    def plot_top_losses(self, k, largest=True, figsize=(12,12)):
<<<<<<< HEAD
        "Show images in `top_losses` along with their loss, label, and prediction."
        tl_val,tl_idx = self.top_losses(k,largest)
=======
        "Show images in `top_losses` along with their prediction, actual, loss, and probability of actual class."
        tl = self.top_losses(k,largest)
>>>>>>> a7bbe077
        classes = self.data.classes
        rows = math.ceil(math.sqrt(k))
        fig,axes = plt.subplots(rows,rows,figsize=figsize)
        for i,idx in enumerate(tl_idx):
            t=self.data.valid_ds[idx]
            t[0].show(ax=axes.flat[i], title=
                f'{classes[self.pred_class[idx]]}/{classes[t[1]]} / {self.losses[idx]:.2f} / {self.probs[idx][t[1]]:.2f}')

    def confusion_matrix(self):
        "Confusion matrix as an `np.ndarray`."
        x=torch.arange(0,self.data.c)
        cm = ((self.pred_class==x[:,None]) & (self.y_true==x[:,None,None])).sum(2)
        return to_np(cm)

    def plot_confusion_matrix(self, normalize:bool=False, title:str='Confusion matrix', cmap:Any="Blues", **kwargs)->None:
        "Plot the confusion matrix, passing `kawrgs` to `plt.figure`."
        # This function is mainly copied from the sklearn docs
        cm = self.confusion_matrix()
        plt.figure(**kwargs)
        plt.imshow(cm, interpolation='nearest', cmap=cmap)
        plt.title(title)
        tick_marks = arange_of(self.data.classes)
        plt.xticks(tick_marks, self.data.classes, rotation=90)
        plt.yticks(tick_marks, self.data.classes, rotation=0)

        if normalize: cm = cm.astype('float') / cm.sum(axis=1)[:, np.newaxis]
        thresh = cm.max() / 2.
        for i, j in itertools.product(range(cm.shape[0]), range(cm.shape[1])):
            plt.text(j, i, cm[i, j], horizontalalignment="center", color="white" if cm[i, j] > thresh else "black")

        plt.tight_layout()
        plt.ylabel('Actual')
        plt.xlabel('Predicted')

    def most_confused(self, min_val:int=1)->Collection[Tuple[str,str,int]]:
        "Sorted descending list of largest non-diagonal entries of confusion matrix"
        cm = self.confusion_matrix()
        np.fill_diagonal(cm, 0)
        res = [(self.data.classes[i],self.data.classes[j],cm[i,j])
                for i,j in zip(*np.where(cm>min_val))]
        return sorted(res, key=itemgetter(2), reverse=True)

def _predict(img, learn):
    img = apply_tfms(learn.data.valid_ds.tfms, img, **learn.data.valid_ds.kwargs)
    ds = TensorDataset(img.data[None], torch.zeros(1))
    dl = DeviceDataLoader.create(ds, bs=1, shuffle=False, device=learn.data.device, tfms=learn.data.valid_dl.tfms,
                                 num_workers=0)
    return get_preds(learn.model, dl, cb_handler=CallbackHandler(learn.callbacks, []))[0][0]

Image.predict = _predict<|MERGE_RESOLUTION|>--- conflicted
+++ resolved
@@ -80,13 +80,8 @@
         return self.losses.topk(k, largest=largest)
 
     def plot_top_losses(self, k, largest=True, figsize=(12,12)):
-<<<<<<< HEAD
-        "Show images in `top_losses` along with their loss, label, and prediction."
+        "Show images in `top_losses` along with their prediction, actual, loss, and probability of actual class."
         tl_val,tl_idx = self.top_losses(k,largest)
-=======
-        "Show images in `top_losses` along with their prediction, actual, loss, and probability of actual class."
-        tl = self.top_losses(k,largest)
->>>>>>> a7bbe077
         classes = self.data.classes
         rows = math.ceil(math.sqrt(k))
         fig,axes = plt.subplots(rows,rows,figsize=figsize)
