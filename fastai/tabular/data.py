--- conflicted
+++ resolved
@@ -88,11 +88,7 @@
         self.cat_names,self.cont_names = ds.cat_names,ds.cont_names
         if len(ds.cat_names) != 0:
             ds.codes = np.stack([c.cat.codes.values for n,c in ds.xtra[ds.cat_names].items()], 1).astype(np.int64) + 1
-<<<<<<< HEAD
-            self.classes = ds.classes = OrderedDict({n:c.cat.categories.values
-=======
-            ds.classes = OrderedDict({n:np.concatenate([['#na#'],c.cat.categories.values])
->>>>>>> 02b9e69c
+            self.classes = ds.classes = OrderedDict({n:np.concatenate([['#na#'],c.cat.categories.values])
                                       for n,c in ds.xtra[ds.cat_names].items()})
             cat_cols = list(ds.xtra[ds.cat_names].columns.values)
         else: ds.codes,ds.classes,cat_cols = None,None,[]
