--- conflicted
+++ resolved
@@ -77,12 +77,8 @@
     else: m.train()
 
 
-<<<<<<< HEAD
-def fit(model, data, epochs, opt, crit, metrics=None, callbacks=None, stepper=Stepper, 
+def fit(model, data, epochs, opt, crit, metrics=None, callbacks=None, stepper=Stepper, sampler=None, 
         swa_model=None, swa_start=None, swa_eval_freq=None, **kwargs):
-=======
-def fit(model, data, epochs, opt, crit, metrics=None, callbacks=None, stepper=Stepper, sampler=None, **kwargs):
->>>>>>> 2372f8d0
     """ Fits a model
 
     Arguments:
@@ -115,12 +111,8 @@
         epochs = 1
 
     for epoch in tnrange(epochs, desc='Epoch'):
-<<<<<<< HEAD
+        if sampler: sampler.set_epoch(epoch)
         model_stepper.reset(True)
-=======
-        if sampler: sampler.set_epoch(epoch)
-        stepper.reset(True)
->>>>>>> 2372f8d0
         t = tqdm(iter(data.trn_dl), leave=False, total=num_batch)
         i = 0
         if all_val: val_iter = IterBatch(data.val_dl)
