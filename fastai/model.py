--- conflicted
+++ resolved
@@ -108,14 +108,9 @@
     if not isinstance(n_epochs, Iterable): n_epochs=[n_epochs]
     if not isinstance(data, Iterable): data = [data]
     if len(data) == 1: data = data * len(n_epochs)
-<<<<<<< HEAD
-    if isinstance(opt, LayerOptimizer): model_stepper = stepper(model, opt.opt, crit, **kwargs) 
-    else:  model_stepper = stepper(model, opt, crit, **kwargs)
-=======
     for cb in callbacks: cb.on_phase_begin()
-    if hasattr(opt,'state_dict'): stepper = stepper(model, opt, crit, **kwargs) 
-    else:  stepper = stepper(model, opt.opt, crit, **kwargs)
->>>>>>> 6ea7a97f
+    if hasattr(opt,'state_dict'): model_stepper = stepper(model, opt, crit, **kwargs) 
+    else:  model_stepper = stepper(model, opt.opt, crit, **kwargs)
     ep_vals = collections.OrderedDict()
     tot_epochs = int(np.ceil(np.array(n_epochs).sum()))
     cnt_phases = np.array([ep * len(dat.trn_dl) for (ep,dat) in zip(n_epochs,data)]).cumsum()
