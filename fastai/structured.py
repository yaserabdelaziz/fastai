from .imports import *

from sklearn_pandas import DataFrameMapper
from sklearn.preprocessing import LabelEncoder, Imputer, StandardScaler
from pandas.api.types import is_string_dtype, is_numeric_dtype
from sklearn.ensemble import forest
from sklearn.tree import export_graphviz


def set_plot_sizes(sml, med, big):
    plt.rc('font', size=sml)          # controls default text sizes
    plt.rc('axes', titlesize=sml)     # fontsize of the axes title
    plt.rc('axes', labelsize=med)    # fontsize of the x and y labels
    plt.rc('xtick', labelsize=sml)    # fontsize of the tick labels
    plt.rc('ytick', labelsize=sml)    # fontsize of the tick labels
    plt.rc('legend', fontsize=sml)    # legend fontsize
    plt.rc('figure', titlesize=big)  # fontsize of the figure title

def parallel_trees(m, fn, n_jobs=8):
        return list(ProcessPoolExecutor(n_jobs).map(fn, m.estimators_))

def draw_tree(t, df, size=10, ratio=0.6, precision=0):
    """ Draws a representation of a random forest in IPython.

    Parameters:
    -----------
    t: The tree you wish to draw
    df: The data used to train the tree. This is used to get the names of the features.
    """
    s=export_graphviz(t, out_file=None, feature_names=df.columns, filled=True,
                      special_characters=True, rotate=True, precision=precision)
    IPython.display.display(graphviz.Source(re.sub('Tree {',
       f'Tree {{ size={size}; ratio={ratio}', s)))

def combine_date(years, months=1, days=1, weeks=None, hours=None, minutes=None,
              seconds=None, milliseconds=None, microseconds=None, nanoseconds=None):
    years = np.asarray(years) - 1970
    months = np.asarray(months) - 1
    days = np.asarray(days) - 1
    types = ('<M8[Y]', '<m8[M]', '<m8[D]', '<m8[W]', '<m8[h]',
             '<m8[m]', '<m8[s]', '<m8[ms]', '<m8[us]', '<m8[ns]')
    vals = (years, months, days, weeks, hours, minutes, seconds,
            milliseconds, microseconds, nanoseconds)
    return sum(np.asarray(v, dtype=t) for t, v in zip(types, vals)
               if v is not None)

def get_sample(df,n):
    """ Gets a random sample of n rows from df, without replacement.

    Parameters:
    -----------
    df: A pandas data frame, that you wish to sample from.
    n: The number of rows you wish to sample.

    Returns:
    --------
    return value: A random sample of n rows of df.

    Examples:
    ---------
    >>> df = pd.DataFrame({'col1' : [1, 2, 3], 'col2' : ['a', 'b', 'a']})
    >>> df
       col1 col2
    0     1    a
    1     2    b
    2     3    a

    >>> get_sample(df, 2)
       col1 col2
    2     3    a
    1     2    b
    """
    idxs = sorted(np.random.permutation(len(df)))
    return df.iloc[idxs[:n]].copy()

def add_datepart(df, fldname, drop=True):
    """add_datepart converts a column of df from a datetime64 to many columns containing
    the information from the date. This applies changes inplace.

    Parameters:
    -----------
    df: A pandas data frame. df gain several new columns.
    fldname: A string that is the name of the date column you wish to expand.
        If it is not a datetime64 series, it will be converted to one with pd.to_datetime.
    drop: If true then the original date column will be removed.

    Examples:
    ---------

    >>> df = pd.DataFrame({ 'A' : pd.to_datetime(['3/11/2000', '3/12/2000', '3/13/2000'], infer_datetime_format=False) })
    >>> df

        A
    0   2000-03-11
    1   2000-03-12
    2   2000-03-13

    >>> add_datepart(df, 'A')
    >>> df

        AYear AMonth AWeek ADay ADayofweek ADayofyear AIs_month_end AIs_month_start AIs_quarter_end AIs_quarter_start AIs_year_end AIs_year_start AElapsed
    0   2000  3      10    11   5          71         False         False           False           False             False        False          952732800
    1   2000  3      10    12   6          72         False         False           False           False             False        False          952819200
    2   2000  3      11    13   0          73         False         False           False           False             False        False          952905600
    """
    fld = df[fldname]
    if not np.issubdtype(fld.dtype, np.datetime64):
        df[fldname] = fld = pd.to_datetime(fld, infer_datetime_format=True)
    targ_pre = re.sub('[Dd]ate$', '', fldname)
    for n in ('Year', 'Month', 'Week', 'Day', 'Dayofweek', 'Dayofyear',
            'Is_month_end', 'Is_month_start', 'Is_quarter_end', 'Is_quarter_start', 'Is_year_end', 'Is_year_start'):
        df[targ_pre+n] = getattr(fld.dt,n.lower())
    df[targ_pre+'Elapsed'] = fld.astype(np.int64) // 10**9
    if drop: df.drop(fldname, axis=1, inplace=True)

def is_date(x): return np.issubdtype(x.dtype, np.datetime64)

def train_cats(df):
    """Change any columns of strings in a panda's dataframe to a column of
    catagorical values. This applies the changes inplace.

    Parameters:
    -----------
    df: A pandas dataframe. Any columns of strings will be changed to
        categorical values.

    Examples:
    ---------

    >>> df = pd.DataFrame({'col1' : [1, 2, 3], 'col2' : ['a', 'b', 'a']})
    >>> df
       col1 col2
    0     1    a
    1     2    b
    2     3    a

    note the type of col2 is string

    >>> train_cats(df)
    >>> df

       col1 col2
    0     1    a
    1     2    b
    2     3    a

    now the type of col2 is category
    """
    for n,c in df.items():
        if is_string_dtype(c): df[n] = c.astype('category').cat.as_ordered()

def apply_cats(df, trn):
    """Changes any columns of strings in df into categorical variables using trn as
    a template for the category codes.

    Parameters:
    -----------
    df: A pandas dataframe. Any columns of strings will be changed to
        categorical values. The category codes are determined by trn.

    trn: A pandas dataframe. When creating a category for df, it looks up the
        what the category's code were in trn and makes those the category codes
        for df.

    Examples:
    ---------
    >>> df = pd.DataFrame({'col1' : [1, 2, 3], 'col2' : ['a', 'b', 'a']})
    >>> df
       col1 col2
    0     1    a
    1     2    b
    2     3    a

    note the type of col2 is string

    >>> train_cats(df)
    >>> df

       col1 col2
    0     1    a
    1     2    b
    2     3    a

    now the type of col2 is category {a : 1, b : 2}

    >>> df2 = pd.DataFrame({'col1' : [1, 2, 3], 'col2' : ['b', 'a', 'a']})
    >>> apply_cats(df2, df)

           col1 col2
        0     1    b
        1     2    b
        2     3    a

    now the type of col is category {a : 1, b : 2}
    """
    for n,c in df.items():
        if trn[n].dtype.name=='category':
            df[n] = pd.Categorical(c, categories=trn[n].cat.categories, ordered=True)

def fix_missing(df, col, name, na_dict):
    """ Fill missing data in a column of df with the median, and add a {name}_na column
    which specifies if the data was missing.

    Parameters:
    -----------
    df: The data frame that will be changed.

    col: The column of data to fix by filling in missing data.

    name: The name of the new filled column in df.

    na_dict: A dictionary of values to create na's of and the value to insert. If
        name is not a key of na_dict the median will fill any missing data. Also
        if name is not a key of na_dict and there is no missing data in col, then
        no {name}_na column is not created.


    Examples:
    ---------
    >>> df = pd.DataFrame({'col1' : [1, np.NaN, 3], 'col2' : [5, 2, 2]})
    >>> df
       col1 col2
    0     1    5
    1   nan    2
    2     3    2

    >>> fix_missing(df, df['col1'], 'col1', {})
    >>> df
       col1 col2 col1_na
    0     1    5   False
    1     2    2    True
    2     3    2   False


    >>> df = pd.DataFrame({'col1' : [1, np.NaN, 3], 'col2' : [5, 2, 2]})
    >>> df
       col1 col2
    0     1    5
    1   nan    2
    2     3    2

    >>> fix_missing(df, df['col2'], 'col2', {})
    >>> df
       col1 col2
    0     1    5
    1   nan    2
    2     3    2


    >>> df = pd.DataFrame({'col1' : [1, np.NaN, 3], 'col2' : [5, 2, 2]})
    >>> df
       col1 col2
    0     1    5
    1   nan    2
    2     3    2

    >>> fix_missing(df, df['col1'], 'col1', {'col1' : 500})
    >>> df
       col1 col2
    0     1    5
    1   500    2
    2     3    2
    """
    if is_numeric_dtype(col):
        if pd.isnull(col).sum() or (name in na_dict):
            df[name+'_na'] = pd.isnull(col)
            filler = na_dict[name] if name in na_dict else col.median()
            df[name] = col.fillna(filler)
            na_dict[name] = filler
    return na_dict

def numericalize(df, col, name, max_n_cat):
    """ Changes the column col from a categorical type to it's integer codes.

    Parameters:
    -----------
    df: A pandas dataframe. df[name] will be filled with the integer codes from
        col.

    col: The column you wish to change into the categories.
    name: The column name you wish to insert into df. This column will hold the
        integer codes.

    max_n_cat: If col has more categories than max_n_cat it will not change the
        it to it's integer codes. If max_n_cat is None, then col will always be
        converted.

    Examples:
    ---------
    >>> df = pd.DataFrame({'col1' : [1, 2, 3], 'col2' : ['a', 'b', 'a']})
    >>> df
       col1 col2
    0     1    a
    1     2    b
    2     3    a

    note the type of col2 is string

    >>> train_cats(df)
    >>> df

       col1 col2
    0     1    a
    1     2    b
    2     3    a

    now the type of col2 is category { a : 1, b : 2}

    >>> numericalize(df, df['col2'], 'col3', None)

       col1 col2 col3
    0     1    a    1
    1     2    b    2
    2     3    a    1
    """
    if not is_numeric_dtype(col) and ( max_n_cat is None or col.nunique()>max_n_cat):
        df[name] = col.cat.codes+1

def scale_vars(df, mapper):
    warnings.filterwarnings('ignore', category=sklearn.exceptions.DataConversionWarning)
    if mapper is None:
        map_f = [([n],StandardScaler()) for n in df.columns if is_numeric_dtype(df[n])]
        mapper = DataFrameMapper(map_f).fit(df)
    df[mapper.transformed_names_] = mapper.transform(df)
    return mapper

def proc_df(df, y_fld, skip_flds=None, do_scale=False, na_dict=None,
            preproc_fn=None, max_n_cat=None, subset=None, mapper=None):
    
    """ proc_df takes a data frame df and splits off the response variable, and
    changes the df into an entirely numeric dataframe.

    Parameters:
    -----------
    df: The data frame you wish to process.

    y_fld: The name of the response variable

    skip_flds: A list of fields that dropped from df.
    
<<<<<<< HEAD
    do_scale: Standardizes each column in df, takes Boolean Values (True,False).
=======
    do_scale: Standardizes each column in df,Takes Boolean Values(True,False)
>>>>>>> a27454d5

    na_dict: a dictionary of na columns to add. Na columns are also added if there
        are any missing values.

    preproc_fn: A function that gets applied to df.
    
    max_n_cat: The maximum number of categories to break into dummy values, instead
        of integer codes.

    subset: Takes a random subset of size subset from df.
    
    mapper: If do_scale is set as True, the mapper variable 
<<<<<<< HEAD
        calculates the values used for scaling of variables during training time(mean and standard deviation).
=======
    lets you know the values (mean and standard deviation) used for scaling of variables.
>>>>>>> a27454d5
    
    Returns:
    --------
    [x, y, nas, mapper(optional)]:
    
        x: x is the transformed version of df. x will not have the response variable
            and is entirely numeric.

        y: y is the response variable

        nas: returns a dictionary of which nas it created, and the associated median.
        
<<<<<<< HEAD
        mapper: A DataFrameMapper which stores the mean and standard deviation of the corresponding continous
        variables which is then used for scaling of during test-time. 
=======
        mapper: returns the mean and standard deviation used for scaling of variables. 
>>>>>>> a27454d5

    Examples:
    ---------
    >>> df = pd.DataFrame({'col1' : [1, 2, 3], 'col2' : ['a', 'b', 'a']})
    >>> df
       col1 col2
    0     1    a
    1     2    b
    2     3    a

    note the type of col2 is string

    >>> train_cats(df)
    >>> df

       col1 col2
    0     1    a
    1     2    b
    2     3    a

    now the type of col2 is category { a : 1, b : 2}

    >>> x, y, nas = proc_df(df, 'col1')
    >>> x

       col2
    0     1
    1     2
    2     1
    
    >>> data = DataFrame(pet=["cat", "dog", "dog", "fish", "cat", "dog", "cat", "fish"],
                 children=[4., 6, 3, 3, 2, 3, 5, 4],
                 salary=[90, 24, 44, 27, 32, 59, 36, 27])
                 
    >>> mapper = DataFrameMapper([(:pet, LabelBinarizer()),
                          ([:children], StandardScaler())])
                          
    >>>round(fit_transform!(mapper, copy(data)), 2)
    
    8x4 Array{Float64,2}:
    1.0  0.0  0.0   0.21
    0.0  1.0  0.0   1.88
    0.0  1.0  0.0  -0.63
    0.0  0.0  1.0  -0.63
    1.0  0.0  0.0  -1.46
    0.0  1.0  0.0  -0.63
    1.0  0.0  0.0   1.04
    0.0  0.0  1.0   0.21
    """
    if not skip_flds: skip_flds=[]
    if subset: df = get_sample(df,subset)
    df = df.copy()
    if preproc_fn: preproc_fn(df)
    y = df[y_fld].values
    df.drop(skip_flds+[y_fld], axis=1, inplace=True)

    if na_dict is None: na_dict = {}
    for n,c in df.items(): na_dict = fix_missing(df, c, n, na_dict)
    if do_scale: mapper = scale_vars(df, mapper)
    for n,c in df.items(): numericalize(df, c, n, max_n_cat)
    res = [pd.get_dummies(df, dummy_na=True), y, na_dict]
    if do_scale: res = res + [mapper]
    return res

def rf_feat_importance(m, df):
    return pd.DataFrame({'cols':df.columns, 'imp':m.feature_importances_}
                       ).sort_values('imp', ascending=False)

def set_rf_samples(n):
    """ Changes Scikit learn's random forests to give each tree a random sample of
    n random rows.
    """
    forest._generate_sample_indices = (lambda rs, n_samples:
        forest.check_random_state(rs).randint(0, n_samples, n))

def reset_rf_samples():
    """ Undoes the changes produced by set_rf_samples.
    """
    forest._generate_sample_indices = (lambda rs, n_samples:
        forest.check_random_state(rs).randint(0, n_samples, n_samples))

def get_nn_mappers(df, cat_vars, contin_vars):
    # Replace nulls with 0 for continuous, "" for categorical.
    for v in contin_vars: df[v] = df[v].fillna(df[v].max()+100,)
    for v in cat_vars: df[v].fillna('#NA#', inplace=True)

    # list of tuples, containing variable and instance of a transformer for that variable
    # for categoricals, use LabelEncoder to map to integers. For continuous, standardize
    cat_maps = [(o, LabelEncoder()) for o in cat_vars]
    contin_maps = [([o], StandardScaler()) for o in contin_vars]
    return DataFrameMapper(cat_maps).fit(df), DataFrameMapper(contin_maps).fit(df)
<|MERGE_RESOLUTION|>--- conflicted
+++ resolved
@@ -338,11 +338,7 @@
 
     skip_flds: A list of fields that dropped from df.
     
-<<<<<<< HEAD
-    do_scale: Standardizes each column in df, takes Boolean Values (True,False).
-=======
     do_scale: Standardizes each column in df,Takes Boolean Values(True,False)
->>>>>>> a27454d5
 
     na_dict: a dictionary of na columns to add. Na columns are also added if there
         are any missing values.
@@ -355,11 +351,7 @@
     subset: Takes a random subset of size subset from df.
     
     mapper: If do_scale is set as True, the mapper variable 
-<<<<<<< HEAD
         calculates the values used for scaling of variables during training time(mean and standard deviation).
-=======
-    lets you know the values (mean and standard deviation) used for scaling of variables.
->>>>>>> a27454d5
     
     Returns:
     --------
@@ -372,12 +364,8 @@
 
         nas: returns a dictionary of which nas it created, and the associated median.
         
-<<<<<<< HEAD
         mapper: A DataFrameMapper which stores the mean and standard deviation of the corresponding continous
         variables which is then used for scaling of during test-time. 
-=======
-        mapper: returns the mean and standard deviation used for scaling of variables. 
->>>>>>> a27454d5
 
     Examples:
     ---------
